--- conflicted
+++ resolved
@@ -226,7 +226,6 @@
 func (s *Server) HandleSubmissions() error {
 	u := s.URL
 
-<<<<<<< HEAD
 	u.Path = path.Join(u.Path, "a/changes/") + "/"
 	req, err := http.NewRequest("GET", "http://gerrit.jarvis.local", nil)
 	if err != nil {
@@ -238,9 +237,7 @@
 	q.Add("o", "ALL_REVISIONS")
 	q.Add("q", "is:open")
 	u.RawQuery= q.Encode()
-=======
-	u.Path = path.Join(u.Path, "a/changes/?o=SUBMITTABLE&o=ALL_REVISIONS&q=is:open")
->>>>>>> bd2c0798
+
 
 	content, err := s.Get(&u)
 	if err != nil {
