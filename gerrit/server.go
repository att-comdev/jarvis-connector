// Copyright 2019 Google Inc. All rights reserved.
// Copyright 2021 AT&T Inc. All rights reserved.
//
// Licensed under the Apache License, Version 2.0 (the "License");
// you may not use this file except in compliance with the License.
// You may obtain a copy of the License at
//
//    http://www.apache.org/licenses/LICENSE-2.0
//
// Unless required by applicable law or agreed to in writing, software
// distributed under the License is distributed on an "AS IS" BASIS,
// WITHOUT WARRANTIES OR CONDITIONS OF ANY KIND, either express or implied.
// See the License for the specific language governing permissions and
// limitations under the License.

package gerrit

import (
	"bytes"
	"encoding/base64"
	"encoding/json"
	"fmt"
	"io/ioutil"
	"log"
	"net/http"
	"net/url"
	"path"
	"strconv"
	"strings"
)

const (
	JarvisMergeHashtag string = "jarvis-merge"
)

// Server represents a single Gerrit host.
type Server struct {
	UserAgent string
	URL       url.URL
	Client    http.Client

	// Issue trace requests.
	Debug bool

	Authenticator Authenticator
}

type Authenticator interface {
	// Authenticate adds an authentication header to an outgoing request.
	Authenticate(req *http.Request) error
}

// BasicAuth adds the "Basic Authorization" header to an outgoing request.
type BasicAuth struct {
	// Base64 encoded user:secret string.
	EncodedBasicAuth string
}

// NewBasicAuth creates a BasicAuth authenticator. |who| should be a
// "user:secret" string.
func NewBasicAuth(who string) *BasicAuth {
	auth := strings.TrimSpace(who)
	encoded := make([]byte, base64.StdEncoding.EncodedLen(len(auth)))
	base64.StdEncoding.Encode(encoded, []byte(auth))
	return &BasicAuth{
		EncodedBasicAuth: string(encoded),
	}
}

func (b *BasicAuth) Authenticate(req *http.Request) error {
	req.Header.Set("Authorization", "Basic "+string(b.EncodedBasicAuth))
	return nil
}

// New creates a Gerrit Server for the given URL.
func New(u url.URL) *Server {
	g := &Server{
		URL: u,
	}

	g.Client.CheckRedirect = func(req *http.Request, via []*http.Request) error {
		return nil
	}

	return g
}

// GetPath runs a Get on the given path.
func (g *Server) GetPath(p string) ([]byte, error) {
	u := g.URL
	u.Path = path.Join(u.Path, p)
	if strings.HasSuffix(p, "/") && !strings.HasSuffix(u.Path, "/") {
		// Ugh.
		u.Path += "/"
	}
	return g.Get(&u)
}

// Do runs a HTTP request against the remote server.
func (g *Server) Do(req *http.Request) (*http.Response, error) {
	req.Header.Set("User-Agent", g.UserAgent)
	if g.Authenticator != nil {
		if err := g.Authenticator.Authenticate(req); err != nil {
			return nil, err
		}
	}

	if g.Debug {
		if req.URL.RawQuery != "" {
			req.URL.RawQuery += "&trace=0x1"
		} else {
			req.URL.RawQuery += "trace=0x1"
		}
	}
	return g.Client.Do(req)
}

// Get runs a HTTP GET request on the given URL.
func (g *Server) Get(u *url.URL) ([]byte, error) {
	req, err := http.NewRequest("GET", u.String(), nil)
	if err != nil {
		return nil, err
	}
	rep, err := g.Do(req)
	if err != nil {
		return nil, err
	}
	if rep.StatusCode/100 != 2 {
		return nil, fmt.Errorf("Get %s: status %d", u.String(), rep.StatusCode)
	}

	defer rep.Body.Close()
	return ioutil.ReadAll(rep.Body)
}

// PostPath posts the given data onto a path.
func (g *Server) PostPath(p string, contentType string, content []byte) ([]byte, error) {
	u := g.URL
	u.Path = path.Join(u.Path, p)
	if strings.HasSuffix(p, "/") && !strings.HasSuffix(u.Path, "/") {
		// Ugh.
		u.Path += "/"
	}
	req, err := http.NewRequest("POST", u.String(), bytes.NewBuffer(content))
	if err != nil {
		return nil, err
	}
	req.Header.Set("Content-Type", contentType)
	rep, err := g.Do(req)
	if err != nil {
		return nil, err
	}
	if rep.StatusCode/100 != 2 {
		return nil, fmt.Errorf("Post %s: status %d", u.String(), rep.StatusCode)
	}

	defer rep.Body.Close()
	return ioutil.ReadAll(rep.Body)
}

func (s *Server) PendingChecksByScheme(scheme string) ([]*PendingChecksInfo, error) {
	u := s.URL

	// The trailing '/' handling is really annoying.
	u.Path = path.Join(u.Path, "a/plugins/checks/checks.pending/") + "/"

	q := "scheme:" + scheme
	u.RawQuery = "query=" + q
	content, err := s.Get(&u)
	if err != nil {
		return nil, err
	}

	var out []*PendingChecksInfo
	if err := Unmarshal(content, &out); err != nil {
		return nil, err
	}

	return out, nil
}

// PendingChecks returns the checks pending for the given checker.
func (s *Server) PendingChecks(checkerUUID string) ([]*PendingChecksInfo, error) {
	u := s.URL

	// The trailing '/' handling is really annoying.
	u.Path = path.Join(u.Path, "a/plugins/checks/checks.pending/") + "/"

	q := "checker:" + checkerUUID
	u.RawQuery = "query=" + url.QueryEscape(q)

	content, err := s.Get(&u)
	if err != nil {
		return nil, err
	}

	var out []*PendingChecksInfo
	if err := Unmarshal(content, &out); err != nil {
		return nil, err
	}

	return out, nil
}

// PostCheck posts a single check result onto a change.
func (s *Server) PostCheck(changeID string, psID int, input *CheckInput) (*CheckInfo, error) {
	body, err := json.Marshal(input)
	if err != nil {
		return nil, err
	}

	res, err := s.PostPath(fmt.Sprintf("a/changes/%s/revisions/%d/checks/", changeID, psID),
		"application/json", body)
	if err != nil {
		return nil, err
	}

	var out CheckInfo
	if err := Unmarshal(res, &out); err != nil {
		return nil, err
	}

	return &out, nil
}

func (s *Server) HandleSubmissions() error {
	u := s.URL

<<<<<<< HEAD
	u.Path = path.Join(u.Path, "a/changes/?o=SUBMITTABLE&o=ALL_REVISIONS&q=is:open")
=======
	u.Path = path.Join(u.Path, "a/changes/?o=SUBMITTABLE&q=is:open&o=ALL_REVISIONS")
>>>>>>> e86212b1
	content, err := s.Get(&u)
	if err != nil {
		return err
	}

	var out []*PendingSubmitInfo
	if err := Unmarshal(content, &out); err != nil {
		return err
	}

<<<<<<< HEAD
	var patchsets []*PendingSubmitInfo
=======
	patchsets := []*PendingSubmitInfo{}
>>>>>>> e86212b1
	for i := 0; i < len(out); i++ {
		// Ignore merge conflicts, patchsets without required labels, and patchsets currently being handled by Jarvis
		if out[i].Mergeable == true && out[i].Subittable == true && !contains(out[i].Hashtags, JarvisMergeHashtag) {
			patchsets = append(patchsets, out[i])
		}
	}

	for _, obj := range patchsets {

		// Find the patch set number by checking the number of revisions that have been make to the change
		obj.PatchsetNumber = len(obj.Revisions)

		if err = s.PostHashtag(obj); err != nil {
			return err
		}

		if err = s.CallPipeline(obj); err != nil {
			return err
		}
	}

	return nil
}

type PendingSubmitInfo struct {
	Id              string    `json:"id"`
	Project         string    `json:"project"`
	Branch          string    `json:"branch"`
	Hashtags        []string  `json:"hashtags"`
	ChangeId        string    `json:"change_id"`
	Subject         string    `json:"subject"`
	Status          string    `json:"status"`
	Created         Timestamp `json:"created"`
	Updated         Timestamp `json:"updated"`
	SubmitType      string    `json:"submit_type"`
	Mergeable       bool      `json:"mergeable"`
	Subittable      bool      `json:"submittable"`
	PatchsetNumber  int
	CurrentRevision string                 `json:"current_revision"`
	Revisions       map[string]interface{} `json:"revisions"`
}

type HashtagPayload struct {
	Add    []string `json:"add"`
	Remove []string `json:"remove"`
}

type TektonMergePayload struct {
	RepoRoot       string `json:"repoRoot"`
	Project        string `json:"project"`
	ChangeNumber   string `json:"changeNumber"`
	PatchSetNumber string `json:"patchSetNumber"`
}

func (s *Server) PostHashtag(patchset *PendingSubmitInfo) error {
	u := s.URL
	u.Path = path.Join(u.Path, fmt.Sprintf("a/changes/%s/hashtags/", patchset.ChangeId)) + "/"
	hashtagPayload := HashtagPayload{
		Add:    []string{JarvisMergeHashtag},
		Remove: []string{},
	}
	body, err := json.Marshal(hashtagPayload)
	if err != nil {
		return err
	}
	_, err = s.PostPath(u.Path, "application/json", body)
	if err != nil {
		// return err
		log.Printf("Error: %v", err)
		log.Printf("If you are seeing this, the PostHashtag function isn't working")
	}

	return nil
}

func (s *Server) CallPipeline(patchset *PendingSubmitInfo) error {
<<<<<<< HEAD
	EventListenerURL := "https://gerrit.jarvis.local/"
=======
	EventListenerURL := "https://98a722e7-a45f-4d7e-aac9-95d7ac58ce97.mock.pstmn.io"
>>>>>>> e86212b1
	data := TektonMergePayload{
		RepoRoot:       "http://gerrit.jarvis.local/",
		Project:        patchset.Project,
		ChangeNumber:   patchset.ChangeId,
		PatchSetNumber: strconv.Itoa(patchset.PatchsetNumber),
	}
	payloadBytes, err := json.Marshal(data)
	if err != nil {
		log.Fatal(err)
	}
	body := bytes.NewReader(payloadBytes)
	req, err := http.NewRequest("POST", EventListenerURL, body)
	if err != nil {
		log.Fatal(err)
	}
	req.Header.Set("Content-Type", "application/json")
	req.Header.Set("X-Jarvis", "merge")

	resp, err := http.DefaultClient.Do(req)
	if err != nil {
		log.Fatal(err)
	}
	defer resp.Body.Close()

	return nil
}

func contains(list []string, element string) bool {
	for _, obj := range list {
		if obj == element {
			return true
		}
	}

	return false
}<|MERGE_RESOLUTION|>--- conflicted
+++ resolved
@@ -226,11 +226,8 @@
 func (s *Server) HandleSubmissions() error {
 	u := s.URL
 
-<<<<<<< HEAD
 	u.Path = path.Join(u.Path, "a/changes/?o=SUBMITTABLE&o=ALL_REVISIONS&q=is:open")
-=======
-	u.Path = path.Join(u.Path, "a/changes/?o=SUBMITTABLE&q=is:open&o=ALL_REVISIONS")
->>>>>>> e86212b1
+
 	content, err := s.Get(&u)
 	if err != nil {
 		return err
@@ -241,11 +238,8 @@
 		return err
 	}
 
-<<<<<<< HEAD
 	var patchsets []*PendingSubmitInfo
-=======
-	patchsets := []*PendingSubmitInfo{}
->>>>>>> e86212b1
+
 	for i := 0; i < len(out); i++ {
 		// Ignore merge conflicts, patchsets without required labels, and patchsets currently being handled by Jarvis
 		if out[i].Mergeable == true && out[i].Subittable == true && !contains(out[i].Hashtags, JarvisMergeHashtag) {
@@ -322,11 +316,8 @@
 }
 
 func (s *Server) CallPipeline(patchset *PendingSubmitInfo) error {
-<<<<<<< HEAD
 	EventListenerURL := "https://gerrit.jarvis.local/"
-=======
-	EventListenerURL := "https://98a722e7-a45f-4d7e-aac9-95d7ac58ce97.mock.pstmn.io"
->>>>>>> e86212b1
+
 	data := TektonMergePayload{
 		RepoRoot:       "http://gerrit.jarvis.local/",
 		Project:        patchset.Project,
