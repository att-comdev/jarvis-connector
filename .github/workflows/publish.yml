--- conflicted
+++ resolved
@@ -1,50 +1,3 @@
-<<<<<<< HEAD
-name: Quay Image Push
-
-on:
-  schedule:
-    - cron: '0 0 * * 0'
-  push:
-    branches: [ main ]
-
-jobs:
-  push_to_registry:
-    name: Push Docker image to Quay.io
-    runs-on: ubuntu-latest
-    steps:
-      - name: Checkout
-        uses: actions/checkout@v2
-      - name: Get short SHA
-        id: sha
-        run: |
-          echo ::set-output name=sha7::$(git rev-parse --short=7 ${{ github.sha }})
-      - name: Get current time
-        id: time
-        run: |
-          echo ::set-output name=time::$(date -u +"%Y-%m-%dT%H:%M:%SZ")
-      - name: Set up QEMU
-        uses: docker/setup-qemu-action@v1
-      - name: Set up Docker Buildx
-        uses: docker/setup-buildx-action@v1
-      - name: Login to Quay Container Registry
-        uses: docker/login-action@v1
-        with:
-          registry: quay.io
-          username: ${{ secrets.QUAY_USERNAME }}
-          password: ${{ secrets.QUAY_PASSWORD }}
-      - name: Build and push
-        uses: docker/build-push-action@v2
-        with:
-          push: true
-          tags: |
-            quay.io/attcomdev/jarvis-connector:latest
-            quay.io/attcomdev/jarvis-connector:${{ steps.sha.outputs.sha7 }}
-          build-args: |
-            REVISION=${{ github.sha }}
-            SHORT_SHA=${{ steps.sha.outputs.sha7 }}
-            CREATED=${{ steps.time.outputs.time }}
-            VERSION=${{ github.ref }}
-=======
 name: Quay Image Push
 on:
   schedule:
@@ -88,5 +41,4 @@
             REVISION=${{ github.sha }}
             SHORT_SHA=${{ steps.sha.outputs.sha7 }}
             CREATED=${{ steps.time.outputs.time }}
-            VERSION=$${{ github.ref }}
->>>>>>> d3375545
+            VERSION=$${{ github.ref }}