--- conflicted
+++ resolved
@@ -1,8 +1,4 @@
-<<<<<<< HEAD
-name: CI Check
-=======
 name: CI Checks
->>>>>>> d3375545
 
 on:
   pull_request:
@@ -32,14 +28,9 @@
         with:
           push: false
           tags: |
-<<<<<<< HEAD
-            quay.io/attcomdev/jarvis-connector:${{ steps.sha.outputs.sha7 }}
+            quay.io/dannymassa/testrepo:${{ steps.sha.outputs.sha7 }}
           build-args: |
             REVISION=${{ github.sha }}
             SHORT_SHA=${{ steps.sha.outputs.sha7 }}
             CREATED=${{ steps.time.outputs.time }}
-            VERSION=$${{ github.ref }}
-=======
-            quay.io/dannymassa/testrepo:${{ steps.sha.outputs.sha7 }}
-          labels: ${{ steps.docker_meta.outputs.labels }}
->>>>>>> d3375545
+            VERSION=$${{ github.ref }}