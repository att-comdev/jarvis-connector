--- conflicted
+++ resolved
@@ -111,11 +111,7 @@
 			log.Fatalf("must set --prefix")
 		}
 
-<<<<<<< HEAD
-		ch, err := gc.PostChecker(repo, prefix, update, blocking)
-=======
 		ch, err := gc.PostChecker(repo, prefix, update, blocking) //nolint
->>>>>>> 45d78505
 		if err != nil {
 			log.Fatalf("CreateChecker: %v", err)
 		}
