--- conflicted
+++ resolved
@@ -78,11 +78,7 @@
 // PostChecker creates or changes a checker. It sets up a checker on
 // the given repo, for the given prefix.
 func (gc *gerritChecker) PostChecker(repo, prefix string, update bool, blocking bool) (*gerrit.CheckerInfo, error) {
-<<<<<<< HEAD
-	hash := sha1.New()
-=======
 	hash := sha1.New()       //nolint
->>>>>>> d3375545
 	hash.Write([]byte(repo)) //nolint
 	var blockingList []string
 
@@ -104,11 +100,7 @@
 	}
 
 	body, err := json.Marshal(&in)
-<<<<<<< HEAD
 	log.Printf("body: %v", body)
-=======
-	log.Printf(string(body))
->>>>>>> d3375545
 	if err != nil {
 		return nil, err
 	}
@@ -173,13 +165,7 @@
 	}
 	body := bytes.NewReader(payloadBytes)
 
-<<<<<<< HEAD
 	log.Printf("body: %v", body)
-=======
-	buf := new(bytes.Buffer)
-	_, _ = buf.ReadFrom(body) //nolint
-	log.Printf("body: %s", buf.String())
->>>>>>> d3375545
 
 	req, err := http.NewRequest("POST", EventListenerURL, body)
 	if err != nil {
@@ -196,13 +182,8 @@
 
 	var msgs []string
 	msgs = append(msgs, fmt.Sprintf("%s", "Job has been submitted to tekton")) //nolint
-<<<<<<< HEAD
 	var details string //nolint
 	details = ""
-=======
-	var details string                                                         //nolint
-	details = ""                                                               //nolint
->>>>>>> d3375545
 	return msgs, details, nil
 }
 
