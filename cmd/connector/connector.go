// Copyright 2019 Google Inc. All rights reserved.
// Copyright 2021 AT&T Inc. All rights reserved.
//
// Licensed under the Apache License, Version 2.0 (the "License");
// you may not use this file except in compliance with the License.
// You may obtain a copy of the License at
//
//    http://www.apache.org/licenses/LICENSE-2.0
//
// Unless required by applicable law or agreed to in writing, software
// distributed under the License is distributed on an "AS IS" BASIS,
// WITHOUT WARRANTIES OR CONDITIONS OF ANY KIND, either express or implied.
// See the License for the specific language governing permissions and
// limitations under the License.

package main

import (
	"bytes"
	"crypto/sha1" //nolint
	"encoding/json"
	"errors"
	"fmt"
	"io"
	"log"
	"net/http"
	"strconv"
	"strings"
	"time"

	"github.com/att-comdev/jarvis-connector/gerrit"
)

// gerritChecker run formatting checks against a gerrit server.
type gerritChecker struct {
	server *gerrit.Server

	todo chan *gerrit.PendingChecksInfo
}

// TektonListenerPayload to be received by trigger
type TektonListenerPayload struct {
	RepoRoot       string `json:"repoRoot"`
	Project        string `json:"project"`
	ChangeNumber   string `json:"changeNumber"`
	PatchSetNumber int    `json:"patchSetNumber"`
	CheckerUUID    string `json:"checkerUUID"`
}

// checkerScheme is the scheme by which we are registered in the Gerrit server.
const checkerScheme = "jarvis"

// ListCheckers returns all the checkers for our scheme.
func (gc *gerritChecker) ListCheckers() ([]*gerrit.CheckerInfo, error) {
	c, err := gc.server.GetPath("a/plugins/checks/checkers/")
	if err != nil {
		log.Fatalf("ListCheckers: %v", err)
	}

	var out []*gerrit.CheckerInfo
	if err := gerrit.Unmarshal(c, &out); err != nil {
		return nil, err
	}

	filtered := out[:0]
	for _, o := range out {
		if !strings.HasPrefix(o.UUID, checkerScheme+":") {
			continue
		}
		if _, ok := checkerPrefix(o.UUID); !ok {
			continue
		}

		filtered = append(filtered, o)
	}
	return filtered, nil
}

// PostChecker creates or changes a checker. It sets up a checker on
// the given repo, for the given prefix.
func (gc *gerritChecker) PostChecker(repo, prefix string, update bool, blocking bool) (*gerrit.CheckerInfo, error) {
	hash := sha1.New()
<<<<<<< HEAD
	hash.Write([]byte(repo))
	var blockingList []string

	// If the blocking flag is set to true, register the checker as a blocking checker
	if blocking {
		blockingList = append(blockingList, "STATE_NOT_PASSING")
	}
=======
	hash.Write([]byte(repo)) //nolint
>>>>>>> 7a5241ba

	uuid := fmt.Sprintf("%s:%s-%x", checkerScheme, prefix, hash.Sum(nil))
	in := gerrit.CheckerInput{
		UUID:        uuid,
		Name:        prefix,
		Description: "check source code formatting.",
		URL:         "",
		Repository:  repo,
		Status:      "ENABLED",
		Blocking:    blockingList,
		Query:       "status:open",
	}

	body, err := json.Marshal(&in)
	if err != nil {
		return nil, err
	}

	path := "a/plugins/checks/checkers/"
	if update {
		path += uuid
	}
	content, err := gc.server.PostPath(path, "application/json", body)
	if err != nil {
		return nil, err
	}

	out := gerrit.CheckerInfo{}
	if err := gerrit.Unmarshal(content, &out); err != nil {
		return nil, err
	}

	return &out, nil
}

// checkerPrefix extracts the prefix to check for from a checker UUID.
func checkerPrefix(uuid string) (string, bool) {
	uuid = strings.TrimPrefix(uuid, checkerScheme+":")
	fields := strings.Split(uuid, "-")
	if len(fields) != 2 {
		return "", false
	}
	return fields[0], true
}

// NewGerritChecker creates a server that periodically checks a gerrit
// server for pending checks.
func NewGerritChecker(server *gerrit.Server) (*gerritChecker, error) { //nolint
	gc := &gerritChecker{
		server: server,
		todo:   make(chan *gerrit.PendingChecksInfo, 5),
	}

	go gc.pendingLoop()
	return gc, nil
}

// errIrrelevant is a marker error value used for checks that don't apply for a change.
var errIrrelevant = errors.New("irrelevant")

// checkChange checks a (change, patchset) for correct formatting in the given prefix. It returns
// a list of complaints, or the errIrrelevant error if there is nothing to do.
func (c *gerritChecker) checkChange(uuid string, repository string, changeID string, psID int, prefix string) ([]string, string, error) { //nolint
	log.Printf("checkChange(%s, %d, %q)", changeID, psID, prefix)

	data := TektonListenerPayload{
		RepoRoot:       GerritURL,
		Project:        repository,
		ChangeNumber:   changeID,
		PatchSetNumber: psID,
		CheckerUUID:    uuid,
	}
	payloadBytes, err := json.Marshal(data)
	if err != nil {
		log.Fatal(err)
	}
	body := bytes.NewReader(payloadBytes)

<<<<<<< HEAD
	buf := new(strings.Builder)
	_, _ = io.Copy(buf, body) //nolint
=======
	buf := new(bytes.Buffer)
	_, _ = buf.ReadFrom(body)
>>>>>>> 7a5241ba
	log.Printf("body: %s", buf.String())

	req, err := http.NewRequest("POST", EventListenerURL, body)
	if err != nil {
		log.Fatal(err)
	}
	req.Header.Set("Content-Type", "application/json")
	req.Header.Set("X-Jarvis", "create")

	resp, err := http.DefaultClient.Do(req)
	if err != nil {
		log.Fatal(err)
	}
	defer resp.Body.Close()

	var msgs []string
	msgs = append(msgs, fmt.Sprintf("%s", "Job has been submitted to tekton")) //nolint
	var details string //nolint
	details = "" //nolint
	return msgs, details, nil
}

// pendingLoop periodically contacts gerrit to find new checks to
// execute. It should be executed in a goroutine.
func (c *gerritChecker) pendingLoop() { //nolint
	for {
		// TODO: real rate limiting.
		time.Sleep(10 * time.Second)

		pending, err := c.server.PendingChecksByScheme(checkerScheme)
		if err != nil {
			log.Printf("PendingChecksByScheme: %v", err)
			continue
		}

		if len(pending) == 0 {
			log.Printf("no pending checks")
		}

		for _, pc := range pending {
			select {
			case c.todo <- pc:
			default:
				log.Println("too busy; dropping pending check.")
			}
		}
	}
}

// Serve runs the serve loop, dispatching for checks that
// need it.
func (gc *gerritChecker) Serve() {
	for p := range gc.todo {
		// TODO: parallelism?.
		if err := gc.executeCheck(p); err != nil {
			log.Printf("executeCheck(%v): %v", p, err)
		}
	}
}

// status encodes the checker states.
type status int

var (
	statusUnset      status = 0
	statusIrrelevant status = 4
	statusRunning    status = 1
	statusFail       status = 2
	statusSuccessful status = 3
)

func (s status) String() string {
	return map[status]string{
		statusUnset:      "UNSET",
		statusIrrelevant: "NOT_RELEVANT",
		statusRunning:    "SCHEDULED",
		statusFail:       "FAILED",
		// remember - success here, simply means we have successfully informed the event listener of the job...
		statusSuccessful: "SCHEDULED",
	}[s]
}

// executeCheck executes the pending checks specified in the argument.
func (gc *gerritChecker) executeCheck(pc *gerrit.PendingChecksInfo) error {
	log.Println("checking", pc)

	repository := pc.PatchSet.Repository
	changeID := strconv.Itoa(pc.PatchSet.ChangeNumber)
	psID := pc.PatchSet.PatchSetID
	for uuid := range pc.PendingChecks {
		now := gerrit.Timestamp(time.Now())
		checkInput := gerrit.CheckInput{
			CheckerUUID: uuid,
			State:       statusRunning.String(),
			Message:     "Jarvis about to submit job to tekton",
			Started:     &now,
		}
		log.Printf("posted %s", &checkInput)
		_, err := gc.server.PostCheck(
			changeID, psID, &checkInput)
		if err != nil {
			return err
		}

		var status status //nolint
		msg := ""
		url := ""
		lang, ok := checkerPrefix(uuid)
		if !ok {
			return fmt.Errorf("uuid %q had unknown prefix", uuid)
		} else { //nolint
			msgs, details, err := gc.checkChange(uuid, repository, changeID, psID, lang)
			if err == errIrrelevant { //nolint
				status = statusIrrelevant
			} else if err != nil {
				status = statusFail
				log.Printf("failed in attempt to schedule checkChange(%s, %s, %d, %q): %v", uuid, changeID, psID, lang, err)
			} else if len(msgs) != 0 {
				status = statusSuccessful
			} else {
				status = statusFail
				log.Printf("message empty for checkChange(%s, %s, %d, %q): %v", uuid, changeID, psID, lang, err)
			}
			url = details
			msg = strings.Join(msgs, ", ")
			if len(msg) > 1000 {
				msg = msg[:995] + "..."
			}
		}

		log.Printf("status %s for lang %s on %v", status, lang, pc.PatchSet)
		checkInput = gerrit.CheckInput{
			CheckerUUID: uuid,
			State:       status.String(),
			Message:     msg,
			URL:         url,
			Started:     &gerrit.Timestamp{},
		}
		log.Printf("posted %s", &checkInput)

		if _, err := gc.server.PostCheck(changeID, psID, &checkInput); err != nil {
			return err
		}
	}
	return nil
}<|MERGE_RESOLUTION|>--- conflicted
+++ resolved
@@ -80,17 +80,14 @@
 // the given repo, for the given prefix.
 func (gc *gerritChecker) PostChecker(repo, prefix string, update bool, blocking bool) (*gerrit.CheckerInfo, error) {
 	hash := sha1.New()
-<<<<<<< HEAD
-	hash.Write([]byte(repo))
+	hash.Write([]byte(repo)) //nolint
 	var blockingList []string
 
 	// If the blocking flag is set to true, register the checker as a blocking checker
 	if blocking {
 		blockingList = append(blockingList, "STATE_NOT_PASSING")
 	}
-=======
-	hash.Write([]byte(repo)) //nolint
->>>>>>> 7a5241ba
+
 
 	uuid := fmt.Sprintf("%s:%s-%x", checkerScheme, prefix, hash.Sum(nil))
 	in := gerrit.CheckerInput{
@@ -169,13 +166,8 @@
 	}
 	body := bytes.NewReader(payloadBytes)
 
-<<<<<<< HEAD
-	buf := new(strings.Builder)
-	_, _ = io.Copy(buf, body) //nolint
-=======
 	buf := new(bytes.Buffer)
-	_, _ = buf.ReadFrom(body)
->>>>>>> 7a5241ba
+	_, _ = buf.ReadFrom(body) //nolint
 	log.Printf("body: %s", buf.String())
 
 	req, err := http.NewRequest("POST", EventListenerURL, body)
