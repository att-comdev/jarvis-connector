// Copyright 2019 Google Inc. All rights reserved.
// Copyright 2021 AT&T Inc. All rights reserved.
//
// Licensed under the Apache License, Version 2.0 (the "License");
// you may not use this file except in compliance with the License.
// You may obtain a copy of the License at
//
//    http://www.apache.org/licenses/LICENSE-2.0
//
// Unless required by applicable law or agreed to in writing, software
// distributed under the License is distributed on an "AS IS" BASIS,
// WITHOUT WARRANTIES OR CONDITIONS OF ANY KIND, either express or implied.
// See the License for the specific language governing permissions and
// limitations under the License.

package main

import (
	"bytes"
	"crypto/sha1"
	"encoding/json"
	"errors"
	"fmt"
	"log"
	"net/http"
	"strconv"
	"strings"
	"time"

	"github.com/att-comdev/jarvis-connector/gerrit"
)

// gerritChecker run formatting checks against a gerrit server.
type gerritChecker struct {
	server *gerrit.Server

	todo chan *gerrit.PendingChecksInfo
}

// TektonListenerPayload to be received by trigger
type TektonListenerPayload struct {
	RepoRoot       string `json:"repoRoot"`
	Project        string `json:"project"`
	ChangeNumber   string `json:"changeNumber"`
	PatchSetNumber int    `json:"patchSetNumber"`
	CheckerUUID    string `json:"checkerUUID"`
}

// checkerScheme is the scheme by which we are registered in the Gerrit server.
const checkerScheme = "jarvis"

// ListCheckers returns all the checkers for our scheme.
func (gc *gerritChecker) ListCheckers() ([]*gerrit.CheckerInfo, error) {
	c, err := gc.server.GetPath("a/plugins/checks/checkers/")
	if err != nil {
		log.Fatalf("ListCheckers: %v", err)
	}

	var out []*gerrit.CheckerInfo
	if err := gerrit.Unmarshal(c, &out); err != nil {
		return nil, err
	}

	filtered := out[:0]
	for _, o := range out {
		if !strings.HasPrefix(o.UUID, checkerScheme+":") {
			continue
		}
		if _, ok := checkerPrefix(o.UUID); !ok {
			continue
		}

		filtered = append(filtered, o)
	}
	return filtered, nil
}

// PostChecker creates or changes a checker. It sets up a checker on
// the given repo, for the given prefix.
func (gc *gerritChecker) PostChecker(repo, prefix string, update bool, blocking bool) (*gerrit.CheckerInfo, error) {
<<<<<<< HEAD
	hash := sha1.New()
	hash.Write([]byte(repo))
=======
	hash := sha1.New()       //nolint
	hash.Write([]byte(repo)) //nolint
>>>>>>> 45d78505
	var blockingList []string

	// If the blocking flag is set to true, register the checker as a blocking checker
	if blocking {
		blockingList = append(blockingList, "STATE_NOT_PASSING")
	}

	uuid := fmt.Sprintf("%s:%s-%x", checkerScheme, prefix, hash.Sum(nil))
	in := gerrit.CheckerInput{
		UUID:        uuid,
		Name:        prefix,
		Description: "New Checker that blocks.",
		URL:         "",
		Repository:  repo,
		Status:      "ENABLED",
		Blocking:    blockingList,
		Query:       "status:open",
	}

	body, err := json.Marshal(&in)
	log.Printf("body: %v", body)
	if err != nil {
		return nil, err
	}

	path := "a/plugins/checks/checkers/"
	if update {
		path += uuid
	}
	content, err := gc.server.PostPath(path, "application/json", body)
	if err != nil {
		return nil, err
	}

	out := gerrit.CheckerInfo{}
	if err := gerrit.Unmarshal(content, &out); err != nil {
		return nil, err
	}

	return &out, nil
}

// checkerPrefix extracts the prefix to check for from a checker UUID.
func checkerPrefix(uuid string) (string, bool) {
	uuid = strings.TrimPrefix(uuid, checkerScheme+":")
	fields := strings.Split(uuid, "-")
	if len(fields) != 2 {
		return "", false
	}
	return fields[0], true
}

// NewGerritChecker creates a server that periodically checks a gerrit
// server for pending checks.
func NewGerritChecker(server *gerrit.Server) (*gerritChecker, error) {
	gc := &gerritChecker{
		server: server,
		todo:   make(chan *gerrit.PendingChecksInfo, 5),
	}

	go gc.pendingLoop()
	return gc, nil
}

// errIrrelevant is a marker error value used for checks that don't apply for a change.
var errIrrelevant = errors.New("irrelevant")

// checkChange checks a (change, patchset) for correct formatting in the given prefix. It returns
// a list of complaints, or the errIrrelevant error if there is nothing to do.
func (c *gerritChecker) checkChange(uuid string, repository string, changeID string, psID int, prefix string) ([]string, string, error) {
	log.Printf("checkChange(%s, %d, %q)", changeID, psID, prefix)

	data := TektonListenerPayload{
		RepoRoot:       GerritURL,
		Project:        repository,
		ChangeNumber:   changeID,
		PatchSetNumber: psID,
		CheckerUUID:    uuid,
	}
	payloadBytes, err := json.Marshal(data)
	if err != nil {
		log.Fatal(err)
	}
	body := bytes.NewReader(payloadBytes)
	req, err := http.NewRequest("POST", EventListenerURL, body)
	if err != nil {
		log.Fatal(err)
	}
	req.Header.Set("Content-Type", "application/json")
	req.Header.Set("X-Jarvis", "create")

	resp, err := http.DefaultClient.Do(req)
	if err != nil {
		log.Fatal(err)
	}
	defer resp.Body.Close()

	var msgs []string
	msgs = append(msgs, fmt.Sprintf("%s", "Job has been submitted to tekton")) //nolint
	var details string //nolint
	details = ""
	return msgs, details, nil
}

// pendingLoop periodically contacts gerrit to find new checks to
// execute. It should be executed in a goroutine.
func (c *gerritChecker) pendingLoop() {
	for {
		// TODO: real rate limiting.
		time.Sleep(10 * time.Second)

		pending, err := c.server.PendingChecksByScheme(checkerScheme)
		if err != nil {
			log.Printf("PendingChecksByScheme: %v", err)
			continue
		}

		if len(pending) == 0 {
			log.Printf("no pending checks")
		}

		for _, pc := range pending {
			select {
			case c.todo <- pc:
			default:
				log.Println("too busy; dropping pending check.")
			}
		}
	}
}

// Serve runs the serve loop, dispatching for checks that
// need it.
func (gc *gerritChecker) Serve() {
	for p := range gc.todo {
		// TODO: parallelism?.
		if err := gc.executeCheck(p); err != nil {
			log.Printf("executeCheck(%v): %v", p, err)
		}
	}
}

// status encodes the checker states.
type status int

var (
	statusUnset      status = 0
	statusIrrelevant status = 4
	statusRunning    status = 1
	statusFail       status = 2
	statusSuccessful status = 3
)

func (s status) String() string {
	return map[status]string{
		statusUnset:      "UNSET",
		statusIrrelevant: "NOT_RELEVANT",
		statusRunning:    "SCHEDULED",
		statusFail:       "FAILED",
		// remember - success here, simply means we have successfully informed the event listener of the job...
		statusSuccessful: "SCHEDULED",
	}[s]
}

// executeCheck executes the pending checks specified in the argument.
func (gc *gerritChecker) executeCheck(pc *gerrit.PendingChecksInfo) error {
	log.Println("checking", pc)

	repository := pc.PatchSet.Repository
	changeID := strconv.Itoa(pc.PatchSet.ChangeNumber)
	psID := pc.PatchSet.PatchSetID
	for uuid := range pc.PendingChecks {
		now := gerrit.Timestamp(time.Now())
		checkInput := gerrit.CheckInput{
			CheckerUUID: uuid,
			State:       statusRunning.String(),
			Message:     "Jarvis about to submit job to tekton",
			Started:     &now,
		}
		log.Printf("posted %s", &checkInput)
		_, err := gc.server.PostCheck(
			changeID, psID, &checkInput)
		if err != nil {
			return err
		}

		var status status
		msg := ""
		url := ""
		lang, ok := checkerPrefix(uuid)
		if !ok {
			return fmt.Errorf("uuid %q had unknown prefix", uuid)
		} else {
			msgs, details, err := gc.checkChange(uuid, repository, changeID, psID, lang)
			if err == errIrrelevant {
				status = statusIrrelevant
			} else if err != nil {
				status = statusFail
				log.Printf("failed in attempt to schedule checkChange(%s, %s, %d, %q): %v", uuid, changeID, psID, lang, err)
			} else if len(msgs) != 0 {
				status = statusSuccessful
			} else {
				status = statusFail
				log.Printf("message empty for checkChange(%s, %s, %d, %q): %v", uuid, changeID, psID, lang, err)
			}
			url = details
			msg = strings.Join(msgs, ", ")
			if len(msg) > 1000 {
				msg = msg[:995] + "..."
			}
		}

		log.Printf("status %s for lang %s on %v", status, lang, pc.PatchSet)
		checkInput = gerrit.CheckInput{
			CheckerUUID: uuid,
			State:       status.String(),
			Message:     msg,
			URL:         url,
			Started:     &gerrit.Timestamp{},
		}
		log.Printf("posted %s", &checkInput)

		if _, err := gc.server.PostCheck(changeID, psID, &checkInput); err != nil {
			return err
		}
	}
	return nil
}<|MERGE_RESOLUTION|>--- conflicted
+++ resolved
@@ -78,13 +78,8 @@
 // PostChecker creates or changes a checker. It sets up a checker on
 // the given repo, for the given prefix.
 func (gc *gerritChecker) PostChecker(repo, prefix string, update bool, blocking bool) (*gerrit.CheckerInfo, error) {
-<<<<<<< HEAD
-	hash := sha1.New()
-	hash.Write([]byte(repo))
-=======
 	hash := sha1.New()       //nolint
 	hash.Write([]byte(repo)) //nolint
->>>>>>> 45d78505
 	var blockingList []string
 
 	// If the blocking flag is set to true, register the checker as a blocking checker
