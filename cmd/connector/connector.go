// Copyright 2019 Google Inc. All rights reserved.
// Copyright 2021 AT&T Inc. All rights reserved.
//
// Licensed under the Apache License, Version 2.0 (the "License");
// you may not use this file except in compliance with the License.
// You may obtain a copy of the License at
//
//    http://www.apache.org/licenses/LICENSE-2.0
//
// Unless required by applicable law or agreed to in writing, software
// distributed under the License is distributed on an "AS IS" BASIS,
// WITHOUT WARRANTIES OR CONDITIONS OF ANY KIND, either express or implied.
// See the License for the specific language governing permissions and
// limitations under the License.

package main

import (
	"bytes"
	"crypto/sha1" //nolint
	"encoding/json"
	"errors"
	"fmt"
	"io"
	"log"
	"net/http"
	"strconv"
	"strings"
	"time"

	"github.com/att-comdev/jarvis-connector/gerrit"
)

// gerritChecker run formatting checks against a gerrit server.
type gerritChecker struct {
	server *gerrit.Server

	todo chan *gerrit.PendingChecksInfo
}

// TektonListenerPayload to be received by trigger
type TektonListenerPayload struct {
	RepoRoot       string `json:"repoRoot"`
	Project        string `json:"project"`
	ChangeNumber   string `json:"changeNumber"`
	PatchSetNumber int    `json:"patchSetNumber"`
	CheckerUUID    string `json:"checkerUUID"`
}

// checkerScheme is the scheme by which we are registered in the Gerrit server.
const checkerScheme = "jarvis"

// ListCheckers returns all the checkers for our scheme.
func (gc *gerritChecker) ListCheckers() ([]*gerrit.CheckerInfo, error) {
	c, err := gc.server.GetPath("a/plugins/checks/checkers/")
	if err != nil {
		log.Fatalf("ListCheckers: %v", err)
	}

	var out []*gerrit.CheckerInfo
	if err := gerrit.Unmarshal(c, &out); err != nil {
		return nil, err
	}

	filtered := out[:0]
	for _, o := range out {
		if !strings.HasPrefix(o.UUID, checkerScheme+":") {
			continue
		}
		if _, ok := checkerPrefix(o.UUID); !ok {
			continue
		}

		filtered = append(filtered, o)
	}
	return filtered, nil
}

// PostChecker creates or changes a checker. It sets up a checker on
// the given repo, for the given prefix.
<<<<<<< HEAD
func (gc *gerritChecker) PostChecker(repo, prefix string, update bool, blocking bool) (*gerrit.CheckerInfo, error) {
	hash := sha1.New()
	hash.Write([]byte(repo))
	var blockingList []string

	// If the blocking flag is set to true, register the checker as a blocking checker
	if blocking {
		blockingList = append(blockingList, "STATE_NOT_PASSING")
	}
=======
func (gc *gerritChecker) PostChecker(repo, prefix string, update bool) (*gerrit.CheckerInfo, error) {
	hash := sha1.New() //nolint
	hash.Write([]byte(repo)) //nolint
>>>>>>> 064fb364

	uuid := fmt.Sprintf("%s:%s-%x", checkerScheme, prefix, hash.Sum(nil))
	in := gerrit.CheckerInput{
		UUID:        uuid,
		Name:        prefix,
		Description: "check source code formatting.",
		URL:         "",
		Repository:  repo,
		Status:      "ENABLED",
		Blocking:    blockingList,
		Query:       "status:open",
	}

	body, err := json.Marshal(&in)
	if err != nil {
		return nil, err
	}

	path := "a/plugins/checks/checkers/"
	if update {
		path += uuid
	}
	content, err := gc.server.PostPath(path, "application/json", body)
	if err != nil {
		return nil, err
	}

	out := gerrit.CheckerInfo{}
	if err := gerrit.Unmarshal(content, &out); err != nil {
		return nil, err
	}

	return &out, nil
}

// checkerPrefix extracts the prefix to check for from a checker UUID.
func checkerPrefix(uuid string) (string, bool) {
	uuid = strings.TrimPrefix(uuid, checkerScheme+":")
	fields := strings.Split(uuid, "-")
	if len(fields) != 2 {
		return "", false
	}
	return fields[0], true
}

// NewGerritChecker creates a server that periodically checks a gerrit
// server for pending checks.
func NewGerritChecker(server *gerrit.Server) (*gerritChecker, error) { //nolint
	gc := &gerritChecker{
		server: server,
		todo:   make(chan *gerrit.PendingChecksInfo, 5),
	}

	go gc.pendingLoop()
	return gc, nil
}

// errIrrelevant is a marker error value used for checks that don't apply for a change.
var errIrrelevant = errors.New("irrelevant")

// checkChange checks a (change, patchset) for correct formatting in the given prefix. It returns
// a list of complaints, or the errIrrelevant error if there is nothing to do.
func (c *gerritChecker) checkChange(uuid string, repository string, changeID string, psID int, prefix string) ([]string, string, error) { //nolint
	log.Printf("checkChange(%s, %d, %q)", changeID, psID, prefix)

	data := TektonListenerPayload{
		RepoRoot:       GerritURL,
		Project:        repository,
		ChangeNumber:   changeID,
		PatchSetNumber: psID,
		CheckerUUID:    uuid,
	}
	payloadBytes, err := json.Marshal(data)
	if err != nil {
		log.Fatal(err)
	}
	body := bytes.NewReader(payloadBytes)

	buf := new(strings.Builder)
	_, _ = io.Copy(buf, body) //nolint
	log.Printf("body: %s", buf.String())

	req, err := http.NewRequest("POST", EventListenerURL, body)
	if err != nil {
		log.Fatal(err)
	}
	req.Header.Set("Content-Type", "application/json")
	req.Header.Set("X-Jarvis", "create")

	resp, err := http.DefaultClient.Do(req)
	if err != nil {
		log.Fatal(err)
	}
	defer resp.Body.Close()

	var msgs []string
	msgs = append(msgs, fmt.Sprintf("%s", "Job has been submitted to tekton"))
	var details string
	details = ""
	return msgs, details, nil
}

// pendingLoop periodically contacts gerrit to find new checks to
// execute. It should be executed in a goroutine.
func (c *gerritChecker) pendingLoop() { //nolint
	for {
		// TODO: real rate limiting.
		time.Sleep(10 * time.Second)

		pending, err := c.server.PendingChecksByScheme(checkerScheme)
		if err != nil {
			log.Printf("PendingChecksByScheme: %v", err)
			continue
		}

		if len(pending) == 0 {
			log.Printf("no pending checks")
		}

		for _, pc := range pending {
			select {
			case c.todo <- pc:
			default:
				log.Println("too busy; dropping pending check.")
			}
		}
	}
}

// Serve runs the serve loop, dispatching for checks that
// need it.
func (gc *gerritChecker) Serve() {
	for p := range gc.todo {
		// TODO: parallelism?.
		if err := gc.executeCheck(p); err != nil {
			log.Printf("executeCheck(%v): %v", p, err)
		}
	}
}

// status encodes the checker states.
type status int

var (
	statusUnset      status = 0
	statusIrrelevant status = 4
	statusRunning    status = 1
	statusFail       status = 2
	statusSuccessful status = 3
)

func (s status) String() string {
	return map[status]string{
		statusUnset:      "UNSET",
		statusIrrelevant: "NOT_RELEVANT",
		statusRunning:    "SCHEDULED",
		statusFail:       "FAILED",
		// remember - success here, simply means we have successfully informed the event listener of the job...
		statusSuccessful: "SCHEDULED",
	}[s]
}

// executeCheck executes the pending checks specified in the argument.
func (gc *gerritChecker) executeCheck(pc *gerrit.PendingChecksInfo) error {
	log.Println("checking", pc)

	repository := pc.PatchSet.Repository
	changeID := strconv.Itoa(pc.PatchSet.ChangeNumber)
	psID := pc.PatchSet.PatchSetID
	for uuid := range pc.PendingChecks {
		now := gerrit.Timestamp(time.Now())
		checkInput := gerrit.CheckInput{
			CheckerUUID: uuid,
			State:       statusRunning.String(),
			Message:     "Jarvis about to submit job to tekton",
			Started:     &now,
		}
		log.Printf("posted %s", &checkInput)
		_, err := gc.server.PostCheck(
			changeID, psID, &checkInput)
		if err != nil {
			return err
		}

		var status status //nolint
		msg := ""
		url := ""
		lang, ok := checkerPrefix(uuid)
		if !ok {
			return fmt.Errorf("uuid %q had unknown prefix", uuid)
		} else { //nolint
			msgs, details, err := gc.checkChange(uuid, repository, changeID, psID, lang)
			if err == errIrrelevant { //nolint
				status = statusIrrelevant
			} else if err != nil {
				status = statusFail
				log.Printf("failed in attempt to schedule checkChange(%s, %s, %d, %q): %v", uuid, changeID, psID, lang, err)
			} else if len(msgs) != 0 {
				status = statusSuccessful
			} else {
				status = statusFail
				log.Printf("message empty for checkChange(%s, %s, %d, %q): %v", uuid, changeID, psID, lang, err)
			}
			url = details
			msg = strings.Join(msgs, ", ")
			if len(msg) > 1000 {
				msg = msg[:995] + "..."
			}
		}

		log.Printf("status %s for lang %s on %v", status, lang, pc.PatchSet)
		checkInput = gerrit.CheckInput{
			CheckerUUID: uuid,
			State:       status.String(),
			Message:     msg,
			URL:         url,
			Started:     &gerrit.Timestamp{},
		}
		log.Printf("posted %s", &checkInput)

		if _, err := gc.server.PostCheck(changeID, psID, &checkInput); err != nil {
			return err
		}
	}
	return nil
}<|MERGE_RESOLUTION|>--- conflicted
+++ resolved
@@ -78,7 +78,6 @@
 
 // PostChecker creates or changes a checker. It sets up a checker on
 // the given repo, for the given prefix.
-<<<<<<< HEAD
 func (gc *gerritChecker) PostChecker(repo, prefix string, update bool, blocking bool) (*gerrit.CheckerInfo, error) {
 	hash := sha1.New()
 	hash.Write([]byte(repo))
@@ -88,11 +87,6 @@
 	if blocking {
 		blockingList = append(blockingList, "STATE_NOT_PASSING")
 	}
-=======
-func (gc *gerritChecker) PostChecker(repo, prefix string, update bool) (*gerrit.CheckerInfo, error) {
-	hash := sha1.New() //nolint
-	hash.Write([]byte(repo)) //nolint
->>>>>>> 064fb364
 
 	uuid := fmt.Sprintf("%s:%s-%x", checkerScheme, prefix, hash.Sum(nil))
 	in := gerrit.CheckerInput{
